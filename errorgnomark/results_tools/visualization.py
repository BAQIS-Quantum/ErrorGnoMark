--- conflicted
+++ resolved
@@ -276,7 +276,6 @@
         """
         qubit_pairs = self.data["qubit_connectivity"]
         xeb_data = self.data["results"]["res_egmq2_xeb"]["hardware"]
-<<<<<<< HEAD
 
         # Filter out any null or None data
         filtered = [(pair, val) for pair, val in zip(qubit_pairs, xeb_data) if val is not None]
@@ -430,13 +429,20 @@
 
         plt.tight_layout()
         plt.show()
-=======
->>>>>>> 3f29f98f
+
+    def plot_csbq2_cnot(self):
+        """
+        Generate a heatmap for two-qubit CSB (Controlled-NOT Gate) error rates.
+        The grid is fixed as 12x13, representing the chip layout.
+        """
+        chip_info = self.data["chip_info"]
+        rows = chip_info["rows"]  # 12
+        cols = chip_info["columns"]  # 13
+        qubit_pairs = self.data["qubit_connectivity"]
+        csb_data = self.data["results"]["res_egmq2_csb_cnot"]["qubit_pairs_results"]  # CSB data for CNOT gate
 
         # Filter out any null or None data
-        filtered = [(pair, val) for pair, val in zip(qubit_pairs, xeb_data) if val is not None]
-
-        rows, cols = 12, 13  # Fixed grid layout for the chip (12x13)
+        filtered = [(pair, val) for pair, val in zip(qubit_pairs, csb_data) if val is not None]
 
         # Find the actual used coordinates (rows, cols)
         used_rows = [q // cols for pair, _ in filtered for q in pair]
@@ -446,20 +452,19 @@
         min_row, max_row = max(min(used_rows) - 1, 0), min(max(used_rows) + 1, rows - 1)
         min_col, max_col = max(min(used_cols) - 1, 0), min(max(used_cols) + 1, cols - 1)
 
-        # Define colormap and normalization
-        norm = mcolors.Normalize(vmin=0, vmax=1)  # Adjust the range as needed based on the data
+        norm = mcolors.Normalize(vmin=0, vmax=1)  # Normalize the data values for color mapping
         cmap = cm.get_cmap("viridis")  # Use a perceptually uniform colormap
 
         fig, ax = plt.subplots(figsize=(16, 10))
         ax.set_aspect('equal')
 
-        # Set the axis ticks and labels based on the fixed grid size
-        ax.set_xticks(np.arange(0, cols, 1))
-        ax.set_yticks(np.arange(0, rows, 1))
-        ax.set_xticklabels(np.arange(0, cols, 1))
-        ax.set_yticklabels(np.arange(0, rows, 1))
-        ax.set_xticks(np.arange(0, cols, 1) - 0.5, minor=True)
-        ax.set_yticks(np.arange(0, rows, 1) - 0.5, minor=True)
+        # Set the axis ticks and labels based on the valid rows and columns
+        ax.set_xticks(np.arange(min_col, max_col + 1))
+        ax.set_yticks(np.arange(min_row, max_row + 1))
+        ax.set_xticklabels(np.arange(min_col, max_col + 1))
+        ax.set_yticklabels(np.arange(min_row, max_row + 1))
+        ax.set_xticks(np.arange(min_col, max_col + 1) - 0.5, minor=True)
+        ax.set_yticks(np.arange(min_row, max_row + 1) - 0.5, minor=True)
         ax.grid(which='minor', color='black', linestyle='-', linewidth=0.5)
 
         # Plot hexagons for each pair
@@ -467,7 +472,7 @@
         for (qubit_1, qubit_2), value in filtered:
             try:
                 # Ensure value is a float (if it's not, convert it)
-                process_infidelity = float(value)  # Ensure correct extraction of the value
+                process_infidelity = float(value["process_infidelity"])  # Ensure correct extraction of the value
             except (TypeError, ValueError):
                 # Skip if the value is not a valid number
                 continue
@@ -487,167 +492,6 @@
             ax.text(x_center, y_center, f'{process_infidelity:.3f}',
                     color='white', ha='center', va='center', fontsize=7)
 
-        ax.set_xlim(-0.5, cols - 0.5)
-        ax.set_ylim(-0.5, rows - 0.5)
-        ax.set_title("XEB Error Rates", fontsize=16)
-        ax.set_xlabel("Column", fontsize=14)
-        ax.set_ylabel("Row", fontsize=14)
-
-        # Use make_axes_locatable to ensure colorbar height matches the figure height
-        divider = make_axes_locatable(ax)
-        cax = divider.append_axes("right", size="3%", pad=0.1)
-        sm = plt.cm.ScalarMappable(cmap=cmap, norm=norm)
-        sm.set_array([])
-        cbar = fig.colorbar(sm, cax=cax)
-        cbar.set_label("Error Rate", rotation=270, labelpad=20)
-
-        plt.tight_layout()
-        plt.show()
-
-
-
-
-    def plot_csbq2_cz(self):
-        """
-        Generate a heatmap for two-qubit CSB (Controlled-Z Gate) error rates.
-        The grid is fixed as 12x13, representing the chip layout.
-        """
-        chip_info = self.data["chip_info"]
-        rows = chip_info["rows"]  # 12
-        cols = chip_info["columns"]  # 13
-        qubit_pairs = self.data["qubit_connectivity"]
-        csb_data = self.data["results"]["res_egmq2_csb"]["qubit_pairs_results"]  # CSB data for CZ gate
-
-        # Filter out any null or None data
-        filtered = [(pair, val) for pair, val in zip(qubit_pairs, csb_data) if val is not None]
-
-        # Find the actual used coordinates (rows, cols)
-        used_rows = [q // cols for pair, _ in filtered for q in pair]
-        used_cols = [q % cols for pair, _ in filtered for q in pair]
-
-        # Define the min and max row and column limits based on used data
-        min_row, max_row = max(min(used_rows) - 1, 0), min(max(used_rows) + 1, rows - 1)
-        min_col, max_col = max(min(used_cols) - 1, 0), min(max(used_cols) + 1, cols - 1)
-
-        norm = mcolors.Normalize(vmin=0, vmax=1)  # Normalize the data values for color mapping
-        cmap = cm.get_cmap("viridis")  # Use a perceptually uniform colormap
-
-        fig, ax = plt.subplots(figsize=(16, 10))
-        ax.set_aspect('equal')
-
-        # Set the axis ticks and labels based on the valid rows and columns
-        ax.set_xticks(np.arange(min_col, max_col + 1))
-        ax.set_yticks(np.arange(min_row, max_row + 1))
-        ax.set_xticklabels(np.arange(min_col, max_col + 1))
-        ax.set_yticklabels(np.arange(min_row, max_row + 1))
-        ax.set_xticks(np.arange(min_col, max_col + 1) - 0.5, minor=True)
-        ax.set_yticks(np.arange(min_row, max_row + 1) - 0.5, minor=True)
-        ax.grid(which='minor', color='black', linestyle='-', linewidth=0.5)
-
-        # Plot hexagons for each pair
-        hex_width = 0.3
-        for (qubit_1, qubit_2), value in filtered:
-            try:
-                # Ensure value is a float (if it's not, convert it)
-                process_infidelity = float(value["process_infidelity"])  # Ensure correct extraction of the value
-            except (TypeError, ValueError):
-                # Skip if the value is not a valid number
-                continue
-
-            row_1, col_1 = qubit_1 // cols, qubit_1 % cols
-            row_2, col_2 = qubit_2 // cols, qubit_2 % cols
-            x_center = (col_1 + col_2) / 2
-            y_center = (row_1 + row_2) / 2
-
-            # Create a hexagon and add it to the plot
-            hexagon = patches.RegularPolygon(
-                (x_center, y_center), numVertices=6, radius=hex_width,
-                orientation=np.pi / 6, color=cmap(norm(process_infidelity)),
-                lw=2, edgecolor='black'
-            )
-            ax.add_patch(hexagon)
-            ax.text(x_center, y_center, f'{process_infidelity:.3f}',
-                    color='white', ha='center', va='center', fontsize=7)
-
-        ax.set_xlim(min_col - 0.5, max_col + 0.5)
-        ax.set_ylim(min_row - 0.5, max_row + 0.5)
-        ax.set_title("CZ Gate Error Rates (CSB)", fontsize=16)
-        ax.set_xlabel("Column", fontsize=14)
-        ax.set_ylabel("Row", fontsize=14)
-
-        # Use make_axes_locatable to ensure colorbar height matches the figure height
-        divider = make_axes_locatable(ax)
-        cax = divider.append_axes("right", size="3%", pad=0.1)
-        sm = plt.cm.ScalarMappable(cmap=cmap, norm=norm)
-        sm.set_array([])
-        cbar = fig.colorbar(sm, cax=cax)
-        cbar.set_label("Error Rate", rotation=270, labelpad=20)
-
-        plt.tight_layout()
-        plt.show()
-
-    def plot_csbq2_cnot(self):
-        """
-        Generate a heatmap for two-qubit CSB (Controlled-NOT Gate) error rates.
-        The grid is fixed as 12x13, representing the chip layout.
-        """
-        chip_info = self.data["chip_info"]
-        rows = chip_info["rows"]  # 12
-        cols = chip_info["columns"]  # 13
-        qubit_pairs = self.data["qubit_connectivity"]
-        csb_data = self.data["results"]["res_egmq2_csb_cnot"]["qubit_pairs_results"]  # CSB data for CNOT gate
-
-        # Filter out any null or None data
-        filtered = [(pair, val) for pair, val in zip(qubit_pairs, csb_data) if val is not None]
-
-        # Find the actual used coordinates (rows, cols)
-        used_rows = [q // cols for pair, _ in filtered for q in pair]
-        used_cols = [q % cols for pair, _ in filtered for q in pair]
-
-        # Define the min and max row and column limits based on used data
-        min_row, max_row = max(min(used_rows) - 1, 0), min(max(used_rows) + 1, rows - 1)
-        min_col, max_col = max(min(used_cols) - 1, 0), min(max(used_cols) + 1, cols - 1)
-
-        norm = mcolors.Normalize(vmin=0, vmax=1)  # Normalize the data values for color mapping
-        cmap = cm.get_cmap("viridis")  # Use a perceptually uniform colormap
-
-        fig, ax = plt.subplots(figsize=(16, 10))
-        ax.set_aspect('equal')
-
-        # Set the axis ticks and labels based on the valid rows and columns
-        ax.set_xticks(np.arange(min_col, max_col + 1))
-        ax.set_yticks(np.arange(min_row, max_row + 1))
-        ax.set_xticklabels(np.arange(min_col, max_col + 1))
-        ax.set_yticklabels(np.arange(min_row, max_row + 1))
-        ax.set_xticks(np.arange(min_col, max_col + 1) - 0.5, minor=True)
-        ax.set_yticks(np.arange(min_row, max_row + 1) - 0.5, minor=True)
-        ax.grid(which='minor', color='black', linestyle='-', linewidth=0.5)
-
-        # Plot hexagons for each pair
-        hex_width = 0.3
-        for (qubit_1, qubit_2), value in filtered:
-            try:
-                # Ensure value is a float (if it's not, convert it)
-                process_infidelity = float(value["process_infidelity"])  # Ensure correct extraction of the value
-            except (TypeError, ValueError):
-                # Skip if the value is not a valid number
-                continue
-
-            row_1, col_1 = qubit_1 // cols, qubit_1 % cols
-            row_2, col_2 = qubit_2 // cols, qubit_2 % cols
-            x_center = (col_1 + col_2) / 2
-            y_center = (row_1 + row_2) / 2
-
-            # Create a hexagon and add it to the plot
-            hexagon = patches.RegularPolygon(
-                (x_center, y_center), numVertices=6, radius=hex_width,
-                orientation=np.pi / 6, color=cmap(norm(process_infidelity)),
-                lw=2, edgecolor='black'
-            )
-            ax.add_patch(hexagon)
-            ax.text(x_center, y_center, f'{process_infidelity:.3f}',
-                    color='white', ha='center', va='center', fontsize=7)
-
         ax.set_xlim(min_col - 0.5, max_col + 0.5)
         ax.set_ylim(min_row - 0.5, max_row + 0.5)
         ax.set_title("CNOT Gate Error Rates (CSB)", fontsize=16)
